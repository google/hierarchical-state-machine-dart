--- conflicted
+++ resolved
@@ -17,15 +17,11 @@
   A framework for building state machines similar to UML state charts. States
   are organized in parent/child relationships, allowing common event
   handling to be performed by more generic, containing states.
-version: 0.0.2
+rersion: 0.0.3
 homepage: https://github.com/jtmcdole/hierarchical-state-machine.dart
 
 environment:
-<<<<<<< HEAD
-  sdk: '^3.0.0'
-=======
   sdk: '>=3.2.6 <4.0.0'
->>>>>>> b991c4f3
 
 dependencies:
   logging: ^1.2.0
